import React, { useState, useEffect, useMemo, useRef } from 'react';
import { Button } from "@/components/ui/button";
import { Card, CardContent, CardDescription, CardHeader, CardTitle } from "@/components/ui/card";

import { Collapsible, CollapsibleContent, CollapsibleTrigger } from "@/components/ui/collapsible";
import { useToast } from "@/hooks/use-toast";
import { Eye, FileText, Calendar, CheckCircle, BookOpen, Clock, Users, Volume2, PenTool, Info, Lock, GraduationCap, Brain, MessageSquare, Headphones, UserPlus, Phone, ChevronRight, ChevronDown, ChevronLeft, Edit, Home, Edit2, Save, X, Plus, LogOut, Printer } from "lucide-react";

import ReactMarkdown from 'react-markdown';
import remarkGfm from 'remark-gfm';
import { Link, useNavigate } from 'react-router-dom';
<<<<<<< HEAD
import { PostSecondaryOnePagePDF } from './PostSecondaryOnePagePDF';
=======
import { useReactToPrint } from 'react-to-print';
import { useAuth } from '@/contexts/AuthContext';
import { useModule } from '@/contexts/ModuleContext';
import { useEnvironment } from '@/contexts/EnvironmentContext';
>>>>>>> 09e6f0f3

import { unsplashImages, navigationIcons } from '@/utils/unsplashImages';
import { 
  parsePostSecondaryReportSections,
  parseAccommodationSubsections,
  parseFunctionalImpactBarriers,
  parseAccommodations,
  stripMarkdownFormatting
} from '@/utils/postSecondaryReportParser';
import { DocumentFile } from '@/types/assessment';
import { AssessmentCase } from '@/types/assessmentCase';
// Import Figma icon assets
import StudentInfoIcon from '@assets/icon7.4_1754492758374.png'; // Updated Student Info icon
import DocumentReviewIcon from '@assets/icon6.4_1754492792573.png'; // Updated Document Review icon
import DocumentReviewHeaderIcon from '@assets/icon6.6_1754497844296.png'; // Document Review header icon
import FunctionalImpactIcon from '@assets/icon4.4_1754492982304.png'; // Updated Functional Impact icon
import FunctionalImpactHeaderIcon from '@assets/icon4.2_1754532094463.png'; // Functional Impact header icon
import AccommodationsIcon from '@assets/icon2.4_1754493001138.png'; // Updated Accommodations icon
import AccommodationsHeaderIcon from '@assets/icon2.6_1755100497953.png'; // Heart-shaped people icon for Accommodations header
import StudentHeaderIcon from '@assets/icon7.7_1755100209288.png'; // Student Information header icon
import ThriveLogo from '@assets/isotype Y-NB_1754494460165.png'; // THRIVE logo
import BarrierIllustration from '@assets/image_1754498028324.png'; // Barrier illustration
import CompletionBackground from '@assets/ChatGPT Image Aug 6, 2025, 03_51_54 PM_1754509933318.png'; // Completion background
import PostSecondaryPrintReport from '@/components/report/PostSecondaryPrintReport';

interface FigmaEnhancedReportViewerProps {
  currentCase: AssessmentCase | null;
  markdownReport: string | null;
  hasAnalysisResult: boolean;
  children?: React.ReactNode;
  initialViewMode?: 'standard' | 'figma';
  autoload?: boolean;
}

const FigmaEnhancedReportViewer: React.FC<FigmaEnhancedReportViewerProps> = ({
  currentCase,
  markdownReport,
  hasAnalysisResult,
  children,
  initialViewMode,
  autoload
}) => {

  // Always use enhanced view - removed standard view option
  const { toast } = useToast();
  const navigate = useNavigate();
  const { activeModule } = useModule();
  const { logout, isAuthenticated, getLogoutRedirectPath } = useAuth();
  const { currentEnvironment, isCustomerMode } = useEnvironment();
  
  // Check if current environment is a demo mode (only demo environments, not development)
  const isDemoMode = currentEnvironment.endsWith('-demo') || 
                     ['post-secondary-demo', 'k12-demo', 'tutoring-demo'].includes(currentEnvironment);
  
  // Navigation function to Review & Edit section
  const handleEditClick = (sectionId: string) => {
    // Block Review & Edit in demo mode - show upgrade message
    if (isDemoMode) {
      toast({
        title: "Premium Feature",
        description: "Review & Edit is only available on paid plans. Contact eric@thriveiep.com to upgrade and access this feature.",
        variant: "default"
      });
      return;
    }
    
    console.log('🔄 Navigating to Review & Edit section for:', sectionId, 'Case ID:', currentCase?.id);
    
    // Cache the current case data to avoid refetching
    if (currentCase) {
      sessionStorage.setItem('cached-review-case', JSON.stringify({
        case: currentCase,
        timestamp: Date.now(),
        module: currentCase.module_type || 'post_secondary'
      }));
      console.log('✨ Cached case data for instant loading');
    }
    
    // Navigate to the Review & Edit page with the current case ID as a parameter
    // Using client-side navigation for instant transition (no page reload)
    if (currentCase?.id) {
      navigate(`/post-secondary-review-edit?caseId=${currentCase.id}`);
    } else {
      navigate('/post-secondary-review-edit');
    }
  };

  // Get assessment route based on active module
  const getNewReportRoute = () => {
    if (activeModule === 'k12') {
      return '/new-k12-assessment';
    } else if (activeModule === 'tutoring') {
      return '/new-tutoring-assessment';
    } else {
      return '/new-post-secondary-assessment';
    }
  };

  // Handle logout
  const handleLogout = async () => {
    try {
      await logout();
      // Redirect to appropriate path based on current environment
      const redirectPath = getLogoutRedirectPath();
      navigate(redirectPath);
    } catch (error) {
      console.error('Logout error:', error);
      toast({
        title: "Error",
        description: "Failed to logout. Please try again.",
        variant: "destructive"
      });
    }
  };
  


  // Enhanced view styling (hardcoded without Figma dependency)
  const getEnhancedStyles = () => {
    return {
      backgroundColor: '#ffffff',
      fontFamily: '"Inter", sans-serif',
      padding: '24px',
      borderRadius: '12px',
      boxShadow: '0 2px 12px rgba(0, 0, 0, 0.08)',
      border: '1px solid #e5e7eb'
    };
  };

  const FigmaStyledReport = () => {
    const [currentView, setCurrentView] = useState("student-information");
    const [expandedIndex, setExpandedIndex] = useState<number | null>(null);
    const [currentSlide, setCurrentSlide] = useState(0);
    const [expandedAccommodation, setExpandedAccommodation] = useState<string | null>(null);
    const [expandedAccommodationItems, setExpandedAccommodationItems] = useState<Set<number>>(new Set());
    const [showAccommodationsDropdown, setShowAccommodationsDropdown] = useState(false);
    const [currentAccommodationSlide, setCurrentAccommodationSlide] = useState(0);
    const [expandedAccommodationIndex, setExpandedAccommodationIndex] = useState<number | null>(null);
    
    // Print functionality
    const printRef = useRef<HTMLDivElement>(null);
    const handlePrint = useReactToPrint({
      contentRef: printRef,
      documentTitle: `Accommodation_Report_${currentCase?.display_name || 'Report'}`,
    });

    // Parse markdown into structured sections using centralized parser
    const sections = useMemo(() => {
      return parsePostSecondaryReportSections(markdownReport || '');
    }, [markdownReport]);

    // Map sections to views
    const getSectionForView = (view: string) => {
      console.log('🔍 getSectionForView called for:', view);
      console.log('📋 Available sections:', sections.map(s => ({ title: s.title, index: s.index })));
      
      let section = null;
      switch (view) {
        case "document-review":
          // Document Review is now part of Student Information section (index 1)
          section = sections.find(s => s.title.toLowerCase().includes("document") || s.title.toLowerCase().includes("student") || s.index === 1);
          break;
        case "functional-impact":
          // Find Functional Impact section by title first, then fallback to index
          section = sections.find(s => 
            (s.title.toLowerCase().includes("functional") && s.title.toLowerCase().includes("impact")) ||
            s.title.toLowerCase().includes("functional impact") ||
            s.title.toLowerCase().includes("barrier")
          ) || sections.find(s => s.index === 2);
          break;
        case "accommodations":
          // Find Accommodations section by title first, then fallback to index
          section = sections.find(s => 
            s.title.toLowerCase().includes("accommodation") ||
            (s.title.toLowerCase().includes("support") && s.title.toLowerCase().includes("plan"))
          ) || sections.find(s => s.index === 3);
          break;
        case "report-complete":
          section = sections[sections.length - 1];
          break;
        default:
          section = null;
      }
      
      console.log('📄 Found section for', view, ':', section ? { title: section.title, contentLength: section.content.length } : 'null');
      return section;
    };

    // Get accommodations subsections using centralized parser
    const getAccommodationSubsections = () => {
      const accommodationSection = getSectionForView("accommodations");
      if (!accommodationSection) return [];
      
      // Use the centralized parser for accommodation subsections
      return parseAccommodationSubsections(accommodationSection.content);
    };

    // THRIVE Sunwashed Color Palette - Official Brand Colors
    const brandColors = {
      // Primary brand colors
      navyBlue: '#1297D2',     // Navy Blue (C:77% M:27% Y:1% K:0%) - Primary
      skyBlue: '#96D7E1',      // Sky Blue (C:39% M:0% Y:1% K:0%) - Secondary
      orange: '#F89E54',       // Orange (C:0% M:45% Y:74% K:0%) - Accent
      yellow: '#F5E6A3',       // Less saturated yellow for better readability
      
      // Semantic mappings for UI consistency
      primary: '#1297D2',      // Navy Blue for primary actions
      lightBlue: '#96D7E1',    // Sky Blue for secondary elements
      
      // Neutral colors for UI (keeping existing for compatibility)
      white: '#ffffff',
      gray50: '#f3f3f5',
      gray600: '#717182'
    };

    return (
      <div className="min-h-screen w-full relative" 
           style={{ 
             fontFamily: 'Montserrat, -apple-system, BlinkMacSystemFont, sans-serif',
             margin: 0,
             padding: 0
           }}>
        {/* Full-screen background overlay */}
        <div className="fixed inset-0 z-0" 
             style={{
               background: currentView === "student-information" 
                 ? `linear-gradient(to right, rgba(150, 215, 225, 0.2), rgba(150, 215, 225, 0.3), rgba(150, 215, 225, 0.1))`
                 : currentView === "document-review" 
                   ? `linear-gradient(to right, rgba(248, 158, 84, 0.2), rgba(248, 158, 84, 0.3), rgba(248, 158, 84, 0.1))`
                   : currentView === "functional-impact"
                     ? `linear-gradient(to right, rgba(150, 215, 225, 0.2), rgba(150, 215, 225, 0.3), rgba(150, 215, 225, 0.1))`
                     : currentView === "accommodations"
                       ? `linear-gradient(to right, rgba(248, 158, 84, 0.2), rgba(248, 158, 84, 0.3), rgba(248, 158, 84, 0.1))`
                       : currentView === "report-complete"
                         ? '#FEF9F0'
                         : `linear-gradient(to right, rgba(150, 215, 225, 0.2), rgba(150, 215, 225, 0.3), rgba(150, 215, 225, 0.1))`
             }} />
        {/* Content layer */}
        <div className="relative z-10">
        {/* Header - Content Area Extended to Right Edge */}
        <div className="fixed top-0 left-80 right-0 z-50">
          <header className="text-white py-3 shadow-2xl"
                  style={{ background: `linear-gradient(to right, ${brandColors.primary}, ${brandColors.lightBlue})` }}>
            <div className="flex items-center justify-between px-6">
              <div className="flex items-center">
                <Link to="/">
                  <button
                    className="hover:opacity-80 transition-opacity duration-200 focus:outline-none focus:ring-2 focus:ring-white focus:ring-offset-2 focus:ring-offset-blue-600 rounded"
                    title="Go Home"
                >
                  <img
                    src={ThriveLogo}
                    alt="THRIVE Logo - Go Home"
                    className="h-10 w-10 object-contain"
                  />
                </button>
                </Link>
                <div className="ml-3">
                  <h1 className="text-2xl font-bold"
                      style={{ fontFamily: 'Avenir, "Avenir Next", -apple-system, BlinkMacSystemFont, sans-serif' }}>Accommodation Report</h1>
                </div>
              </div>
              <div className="no-print">
                <PostSecondaryOnePagePDF currentCase={currentCase} markdownReport={markdownReport} />
              </div>
              <div className="ml-auto">
                <button
                  onClick={handlePrint}
                  className="flex items-center gap-2 px-4 py-2 bg-white text-blue-600 rounded-lg hover:bg-blue-50 transition-colors duration-200 focus:outline-none focus:ring-2 focus:ring-white focus:ring-offset-2"
                  title="Print Report"
                  data-testid="button-print-report"
                >
                  <Printer className="h-5 w-5" />
                  <span className="font-medium">Print</span>
                </button>
              </div>
            </div>
          </header>
        </div>
        {/* Container for Sidebar and Content */}
        <div className="flex pt-0">
          {/* Left Navigation Sidebar */}
          <aside className="fixed left-0 top-0 h-screen w-80 bg-white shadow-xl z-40 overflow-y-auto" 
                 style={{ borderRight: `2px solid ${brandColors.lightBlue}` }}>
            <div className="pt-20 px-6 pb-6">
            <nav className="space-y-2">
              {/* Student Information */}
              <button
                onClick={() => {
                  setCurrentView("student-information");
                  setShowAccommodationsDropdown(false);
                }}
                className="w-full text-left p-4 rounded-lg border-2 transition-all duration-200 focus:outline-none focus:ring-2 focus:ring-offset-2"
                style={currentView === "student-information" ? {
                  backgroundColor: brandColors.yellow,
                  borderColor: brandColors.orange,
                  color: '#000000',
                  boxShadow: '0 4px 6px -1px rgba(0, 0, 0, 0.1)'
                } : {
                  backgroundColor: '#f3f4f6',
                  borderColor: '#d1d5db',
                  color: '#374151'
                }}
              >
                <div className="flex items-center gap-3">
                  {/* Icon without background circle */}
                  <img 
                    src={StudentInfoIcon}
                    alt="Student Information"
                    className="h-5 w-5"
                    style={{ 
                      filter: 'none'
                    }}
                  />
                  <div className="font-bold text-left" 
                       style={{ fontFamily: 'Avenir, "Avenir Next", -apple-system, BlinkMacSystemFont, sans-serif' }}>
                    Student Information
                  </div>
                </div>
              </button>

              {/* Document Review */}
              <button
                onClick={() => setCurrentView("document-review")}
                className="w-full text-left p-4 rounded-lg border-2 transition-all duration-200 focus:outline-none focus:ring-2 focus:ring-offset-2"
                style={currentView === "document-review" ? {
                  backgroundColor: brandColors.yellow,
                  borderColor: brandColors.orange,
                  color: '#000000',
                  boxShadow: '0 4px 6px -1px rgba(0, 0, 0, 0.1)'
                } : {
                  backgroundColor: '#f3f4f6',
                  borderColor: '#d1d5db',
                  color: '#374151'
                }}
              >
                <div className="flex items-center gap-3">
                  <img 
                    src={DocumentReviewIcon}
                    alt="Document Review"
                    className="h-5 w-5"
                    style={{ 
                      filter: 'none'
                    }}
                  />
                  <div className="font-bold text-left" 
                       style={{ fontFamily: 'Avenir, "Avenir Next", -apple-system, BlinkMacSystemFont, sans-serif' }}>
                    Documents Reviewed
                  </div>
                </div>
              </button>

              {/* Functional Impact */}
              <button
                onClick={() => {
                  setCurrentView("functional-impact");
                  setCurrentSlide(0);
                  setExpandedIndex(null);
                }}
                className="w-full text-left p-4 rounded-lg border-2 transition-all duration-200 focus:outline-none focus:ring-2 focus:ring-offset-2"
                style={currentView === "functional-impact" ? {
                  backgroundColor: brandColors.yellow,
                  borderColor: brandColors.orange,
                  color: '#000000',
                  boxShadow: '0 4px 6px -1px rgba(0, 0, 0, 0.1)'
                } : {
                  backgroundColor: '#f3f4f6',
                  borderColor: '#d1d5db',
                  color: '#374151'
                }}
              >
                <div className="flex items-center gap-3">
                  <img 
                    src={FunctionalImpactIcon}
                    alt="Functional Impact"
                    className="h-5 w-5"
                    style={{ 
                      filter: 'none'
                    }}
                  />
                  <div className="font-bold text-left" 
                       style={{ fontFamily: 'Avenir, "Avenir Next", -apple-system, BlinkMacSystemFont, sans-serif' }}>
                    Functional Impact
                  </div>
                </div>
              </button>

              {/* Accommodations with Dropdown */}
              <div className="space-y-2">
                <button
                  onClick={() => {
                    setShowAccommodationsDropdown(!showAccommodationsDropdown);
                    if (!showAccommodationsDropdown) {
                      setCurrentView("accommodations");
                      setExpandedAccommodation("3.1"); // Automatically show 3.1 when opening
                      setCurrentAccommodationSlide(0);
                      setExpandedAccommodationIndex(null);
                    }
                  }}
                  className="w-full text-left p-4 rounded-lg border-2 transition-all duration-200 focus:outline-none focus:ring-2 focus:ring-offset-2"
                  style={currentView === "accommodations" ? {
                    backgroundColor: brandColors.yellow,
                    borderColor: brandColors.orange,
                    color: '#000000',
                    boxShadow: '0 4px 6px -1px rgba(0, 0, 0, 0.1)'
                  } : {
                    backgroundColor: '#f3f4f6',
                    borderColor: '#d1d5db',
                    color: '#374151'
                  }}
                >
                  <div className="flex items-center gap-3">
                    <img 
                      src={AccommodationsIcon}
                      alt="Accommodations"
                      className="h-5 w-5"
                      style={{ 
                        filter: 'none'
                      }}
                    />
                    <div className="font-bold text-left" 
                         style={{ fontFamily: 'Avenir, "Avenir Next", -apple-system, BlinkMacSystemFont, sans-serif' }}>
                      Accommodations
                    </div>
                  </div>
                </button>
                
                {/* Dropdown Subsections - Dynamically populated */}
                {showAccommodationsDropdown && (
                  <div className="ml-6 space-y-1">
                    {getAccommodationSubsections().map((subsection) => (
                      <button
                        key={subsection.id}
                        onClick={() => {
                          setCurrentView("accommodations");
                          setExpandedAccommodation(subsection.id);
                          setCurrentAccommodationSlide(0);
                          setExpandedAccommodationIndex(null);
                        }}
                        className={`w-full text-left px-4 py-2 rounded-md transition-all ${
                          expandedAccommodation === subsection.id 
                            ? 'text-white font-medium' 
                            : 'text-gray-600 hover:bg-gray-100'
                        }`}
                        style={expandedAccommodation === subsection.id ? {
                          backgroundColor: brandColors.skyBlue,
                          fontFamily: 'Avenir, "Avenir Next", -apple-system, BlinkMacSystemFont, sans-serif'
                        } : {
                          fontFamily: 'Avenir, "Avenir Next", -apple-system, BlinkMacSystemFont, sans-serif'
                        }}
                      >
                        {subsection.title}
                      </button>
                    ))}
                  </div>
                )}
              </div>

              {/* Report Complete */}
              <button
                onClick={() => setCurrentView("report-complete")}
                className="w-full text-left p-4 rounded-lg border-2 transition-all duration-200 focus:outline-none focus:ring-2 focus:ring-offset-2"
                style={currentView === "report-complete" ? {
                  backgroundColor: brandColors.yellow,
                  borderColor: brandColors.orange,
                  color: '#000000',
                  boxShadow: '0 4px 6px -1px rgba(0, 0, 0, 0.1)'
                } : {
                  backgroundColor: '#f3f4f6',
                  borderColor: '#d1d5db',
                  color: '#374151'
                }}
              >
                <div className="flex items-center gap-3">
                  <CheckCircle 
                    className="h-5 w-5"
                    style={{ color: currentView === "report-complete" ? '#000000' : '#6b7280' }}
                  />
                  <div className="font-bold text-left" 
                       style={{ fontFamily: 'Avenir, "Avenir Next", -apple-system, BlinkMacSystemFont, sans-serif' }}>
                    Report Complete
                  </div>
                </div>
              </button>

              {/* Review */}
              <button
                onClick={() => handleEditClick('review')}
                className="w-full text-left p-4 rounded-lg border-2 transition-all duration-200 focus:outline-none focus:ring-2 focus:ring-offset-2"
                style={{
                  backgroundColor: isDemoMode ? '#e5e7eb' : '#f3f4f6',
                  borderColor: isDemoMode ? '#9ca3af' : '#d1d5db',
                  color: isDemoMode ? '#9ca3af' : '#374151',
                  opacity: isDemoMode ? 0.6 : 1,
                  cursor: isDemoMode ? 'not-allowed' : 'pointer'
                }}
                data-testid="button-review"
              >
                <div className="flex items-center gap-3">
                  {isDemoMode ? (
                    <Lock 
                      className="h-5 w-5"
                      style={{ color: '#9ca3af' }}
                    />
                  ) : (
                    <Edit2 
                      className="h-5 w-5"
                      style={{ color: '#6b7280' }}
                    />
                  )}
                  <div className="font-bold text-left" 
                       style={{ fontFamily: 'Avenir, "Avenir Next", -apple-system, BlinkMacSystemFont, sans-serif' }}>
                    Review {isDemoMode && '(Paid Plans)'}
                  </div>
                </div>
              </button>

              {/* New Report */}
              <Link to={getNewReportRoute()} className="block">
                <button
                  className="w-full text-left p-4 rounded-lg border-2 transition-all duration-200 focus:outline-none focus:ring-2 focus:ring-offset-2"
                  style={{
                    backgroundColor: brandColors.primary,
                    borderColor: brandColors.primary,
                    color: '#ffffff'
                  }}
                  data-testid="button-new-report"
                >
                  <div className="flex items-center gap-3">
                    <Plus 
                      className="h-5 w-5"
                      style={{ color: '#ffffff' }}
                    />
                    <div className="font-bold text-left" 
                         style={{ fontFamily: 'Avenir, "Avenir Next", -apple-system, BlinkMacSystemFont, sans-serif' }}>
                      New Report
                    </div>
                  </div>
                </button>
              </Link>

              {/* Home */}
              <Link to="/" className="block">
                <button
                  className="w-full text-left p-4 rounded-lg border-2 transition-all duration-200 focus:outline-none focus:ring-2 focus:ring-offset-2"
                  style={{
                    backgroundColor: '#f3f4f6',
                    borderColor: '#d1d5db',
                    color: '#374151'
                  }}
                  data-testid="button-home"
                >
                  <div className="flex items-center gap-3">
                    <Home 
                      className="h-5 w-5"
                      style={{ color: '#6b7280' }}
                    />
                    <div className="font-bold text-left" 
                         style={{ fontFamily: 'Avenir, "Avenir Next", -apple-system, BlinkMacSystemFont, sans-serif' }}>
                      Home
                    </div>
                  </div>
                </button>
              </Link>

              {/* Logout */}
              {isAuthenticated && (
                <button
                  onClick={handleLogout}
                  className="w-full text-left p-4 rounded-lg border-2 transition-all duration-200 focus:outline-none focus:ring-2 focus:ring-offset-2"
                  style={{
                    backgroundColor: '#f3f4f6',
                    borderColor: '#d1d5db',
                    color: '#374151'
                  }}
                  data-testid="button-logout"
                >
                  <div className="flex items-center gap-3">
                    <LogOut 
                      className="h-5 w-5"
                      style={{ color: '#6b7280' }}
                    />
                    <div className="font-bold text-left" 
                         style={{ fontFamily: 'Avenir, "Avenir Next", -apple-system, BlinkMacSystemFont, sans-serif' }}>
                      Logout
                    </div>
                  </div>
                </button>
              )}
            </nav>
          </div>
        </aside>
        
        {/* Main Content Container */}
        <div className="flex-1 ml-80 pt-16 px-0">
          {/* Content Area - Direct content without padding */}
          <div className="px-0">
            {/* Student Information View */}
            {currentView === "student-information" && (
              <div className="h-[600px] relative">
                <div className="px-6 pt-6 pb-4">
                  <div className="flex items-center gap-3">
                    <img 
                      src={StudentHeaderIcon}
                      alt="Student Information"
                      className="h-5 w-5"
                      style={{ 
                        filter: `brightness(0) saturate(100%) invert(17%) sepia(97%) saturate(1392%) hue-rotate(195deg) brightness(94%) contrast(88%)`
                      }}
                    />
                    <h2 className="text-xl font-bold text-gray-900" 
                        style={{ fontFamily: 'Avenir, "Avenir Next", -apple-system, BlinkMacSystemFont, sans-serif' }}>
                      Student Information & Report Details
                    </h2>
                  </div>
                </div>
                
                {/* Full-Width Sky Blue Background Block - With minimal margins */}
                <div className="absolute" 
                     style={{ 
                       backgroundColor: 'rgba(150, 215, 225, 0.15)',
                       top: '0px', // Start from top to include header
                       bottom: '0px',
                       left: '2px', // Minimal left margin
                       right: '2px' // Minimal right margin
                     }}>
                </div>
                
                {/* Student Information Card - Consistent with Document Review spacing */}
                <div className="mx-6 mb-6 bg-white rounded-xl shadow-lg relative z-10" style={{ 
                    padding: '2.5rem 3rem', 
                    height: 'auto'
                  }}>
                  <div className="space-y-5">
                    <div className="flex items-baseline">
                      <label className="text-lg font-bold" 
                             style={{ 
                               color: '#1e293b',
                               fontFamily: 'system-ui, -apple-system, BlinkMacSystemFont, sans-serif',
                               minWidth: '200px'
                             }}>
                        Unique ID:
                      </label>
                      <p className="text-lg" style={{ color: '#475569', fontFamily: 'system-ui, -apple-system, BlinkMacSystemFont, sans-serif' }}>
                        {(currentCase as any)?.unique_id || currentCase?.display_name || 'Not specified'}
                      </p>
                    </div>
                    <div className="flex items-baseline">
                      <label className="text-lg font-bold" 
                             style={{ 
                               color: '#1e293b',
                               fontFamily: 'system-ui, -apple-system, BlinkMacSystemFont, sans-serif',
                               minWidth: '200px'
                             }}>
                        Program/Major:
                      </label>
                      <p className="text-lg" style={{ color: '#475569', fontFamily: 'system-ui, -apple-system, BlinkMacSystemFont, sans-serif' }}>
                        {(currentCase as any)?.program_major || (currentCase?.module_type === 'post_secondary' ? 'Post-Secondary Program' : currentCase?.module_type === 'k12' ? `Grade ${(currentCase as any)?.grade_band || 'K-12'}` : currentCase?.module_type) || 'Not specified'}
                      </p>
                    </div>
                    <div className="flex items-baseline">
                      <label className="text-lg font-bold" 
                             style={{ 
                               color: '#1e293b',
                               fontFamily: 'system-ui, -apple-system, BlinkMacSystemFont, sans-serif',
                               minWidth: '200px'
                             }}>
                        Report Author:
                      </label>
                      <p className="text-lg" style={{ color: '#475569', fontFamily: 'system-ui, -apple-system, BlinkMacSystemFont, sans-serif' }}>
                        {(currentCase as any)?.report_author || 'THRIVE Assessment System'}
                      </p>
                    </div>
                    <div className="flex items-baseline">
                      <label className="text-lg font-bold" 
                             style={{ 
                               color: '#1e293b',
                               fontFamily: 'system-ui, -apple-system, BlinkMacSystemFont, sans-serif',
                               minWidth: '200px'
                             }}>
                        Date Issued:
                      </label>
                      <p className="text-lg" style={{ color: '#475569', fontFamily: 'system-ui, -apple-system, BlinkMacSystemFont, sans-serif' }}>
                        {currentCase?.analysis_result?.analysis_date ? new Date(currentCase.analysis_result.analysis_date).toLocaleDateString('en-US', { year: 'numeric', month: 'long', day: 'numeric' }) : currentCase?.created_date ? new Date(currentCase.created_date).toLocaleDateString('en-US', { year: 'numeric', month: 'long', day: 'numeric' }) : 'Not available'}
                      </p>
                    </div>
                    <div className="flex items-baseline">
                      <label className="text-lg font-bold" 
                             style={{ 
                               color: '#1e293b',
                               fontFamily: 'system-ui, -apple-system, BlinkMacSystemFont, sans-serif',
                               minWidth: '200px'
                             }}>
                        Assessment Status:
                      </label>
                      <p className="text-lg" style={{ color: '#475569', fontFamily: 'system-ui, -apple-system, BlinkMacSystemFont, sans-serif' }}>
                        {currentCase?.status === 'completed' ? 'Completed' : currentCase?.status === 'processing' ? 'Processing' : currentCase?.status === 'draft' ? 'Draft' : currentCase?.status || 'Unknown'}
                      </p>
                    </div>
                  </div>
                </div>
                
                {/* Next Section Button - Positioned at bottom right of section */}
                <div className="absolute bottom-6 right-6 z-20">
                  <button 
                    className="text-white px-6 py-2 rounded-lg text-sm font-medium inline-flex items-center gap-2"
                    style={{ 
                      backgroundColor: brandColors.navyBlue,
                      fontFamily: 'Avenir, "Avenir Next", -apple-system, BlinkMacSystemFont, sans-serif'
                    }}
                    onClick={() => setCurrentView("document-review")}
                  >
                    Next Section
                    <ChevronRight className="h-4 w-4" />
                  </button>
                </div>
              </div>
            )}

            {/* Document Review View */}
            {currentView === "document-review" && (
              <div className="h-[600px] relative">
                {/* Header with Document Review title and icon */}
                <div className="px-6 pt-6 pb-4">
                  <div className="flex items-center gap-3">
                    <img 
                      src={DocumentReviewHeaderIcon}
                      alt="Document Review"
                      className="h-6 w-6"
                      style={{ filter: 'brightness(0) saturate(100%) invert(67%) sepia(89%) saturate(1951%) hue-rotate(346deg) brightness(101%) contrast(96%)' }}
                    />
                    <h3 className="text-xl font-bold text-gray-900" 
                        style={{ fontFamily: 'Avenir, "Avenir Next", -apple-system, BlinkMacSystemFont, sans-serif' }}>
                      Documents Reviewed
                    </h3>
                  </div>
                </div>
                
                {/* Full-Width Orange Background Block - With minimal margins */}
                <div className="absolute" 
                     style={{ 
                       backgroundColor: 'rgba(248, 158, 84, 0.15)',
                       top: '0px', // Start from top to include header
                       bottom: '0px',
                       left: '2px', // Minimal left margin
                       right: '2px' // Minimal right margin
                     }}>
                </div>
                
                {/* Document Table - Clean White Background */}
                <div className="mx-6 mb-6 bg-white rounded-lg shadow-sm relative z-10" 
                     style={{ 
                       height: 'calc(100% - 140px)'
                     }}>
                  <div className="p-4 space-y-3">
                    {(() => {
                      // Transform stored document names into DocumentFile objects
                      const documents = currentCase?.documents || 
                        (currentCase as any)?.documentNames?.map((filename: string, index: number) => ({
                          id: `doc_${index}_${filename.replace(/[^a-zA-Z0-9]/g, '_')}`,
                          name: filename,
                          filename: filename,
                          type: 'other', // Default type since we don't store document types
                          status: 'analyzed', // Default to analyzed since documents were processed
                          uploadDate: (currentCase as any)?.created_date || new Date().toISOString()
                        })) || 
                        (currentCase as any)?.document_names?.map((filename: string, index: number) => ({
                          id: `doc_${index}_${filename.replace(/[^a-zA-Z0-9]/g, '_')}`,
                          name: filename,
                          filename: filename,
                          type: 'other',
                          status: 'analyzed',
                          uploadDate: (currentCase as any)?.created_date || new Date().toISOString()
                        })) || [];
                      
                      return documents && documents.length > 0 ? (
                        documents.map((doc: DocumentFile) => {
                          
                          const isLastItem = documents.indexOf(doc) === documents.length - 1;
                          return (
                            <div key={doc.id} className={`flex items-center gap-4 py-4 ${!isLastItem ? 'border-b border-gray-200' : ''}`}>
                              <FileText className="h-6 w-6 text-gray-400 flex-shrink-0" />
                              <div className="font-medium text-gray-900 text-lg leading-relaxed flex-1">
                                {doc.name}
                              </div>
                            </div>
                          );
                        })
                      ) : (
                        <div className="text-center py-8 text-gray-500">
                          <FileText className="h-12 w-12 mx-auto mb-3 text-gray-300" />
                          <p className="text-lg font-medium">No documents uploaded</p>
                          <p className="text-sm">Documents will appear here once uploaded and processed</p>
                        </div>
                      );
                    })()}
                  </div>
                </div>

                {/* Bottom Navigation Bar - Only Finished Button on Right */}
                <div className="absolute bottom-6 left-6 right-6 flex justify-between items-center z-20">
                  <div></div>
                  <button 
                    className="text-white px-6 py-2 rounded-lg text-sm font-medium inline-flex items-center gap-2"
                    style={{ 
                      backgroundColor: brandColors.navyBlue,
                      fontFamily: 'Avenir, "Avenir Next", -apple-system, BlinkMacSystemFont, sans-serif'
                    }}
                    onClick={() => setCurrentView("functional-impact")}
                  >
                    Finished
                    <ChevronRight className="h-4 w-4" />
                  </button>
                </div>
              </div>
            )}

            {/* Functional Impact View */}
            {currentView === "functional-impact" && (
              <div className="h-[600px] relative">
                {/* Header */}
                <div className="px-6 pt-6 pb-4">
                  <div className="flex items-center justify-between">
                    <div className="flex items-center gap-3">
                      <img 
                        src={FunctionalImpactHeaderIcon}
                        alt="Functional Impact"
                        className="h-6 w-6"
                        style={{ filter: 'brightness(0) saturate(100%) invert(42%) sepia(93%) saturate(1352%) hue-rotate(176deg) brightness(94%) contrast(91%)' }}
                      />
                      <h3 className="text-xl font-bold text-gray-900" 
                          style={{ fontFamily: 'Avenir, "Avenir Next", -apple-system, BlinkMacSystemFont, sans-serif' }}>
                        2. Functional Impact Summary
                      </h3>
                    </div>
                    <button
                      type="button"
                      onClick={(e) => {
                        e.preventDefault();
                        e.stopPropagation();
                        console.log('🖊️ Edit button clicked for functional-impact - navigating to Review & Edit');
                        handleEditClick('functional-impact');
                      }}
                      className="p-2 text-gray-400 hover:text-gray-600 hover:bg-gray-100 rounded-lg transition-colors z-30 relative cursor-pointer"
                      title="Edit this section"
                      style={{ pointerEvents: 'auto' }}
                    >
                      <Edit2 className="h-4 w-4" />
                    </button>
                  </div>
                </div>
                
                {/* Full-Width Sky Blue Background Block - With minimal margins */}
                <div className="absolute" 
                     style={{ 
                       backgroundColor: 'rgba(150, 215, 225, 0.15)',
                       top: '0px', // Start from top to include header
                       bottom: '0px',
                       left: '2px', // Minimal left margin
                       right: '2px' // Minimal right margin
                     }}>
                </div>
                
                {/* White Content Card */}
                <div className="mx-6 mb-6 bg-white rounded-lg shadow-sm relative z-10" 
                     style={{ 
                       height: 'calc(100% - 140px)'
                     }}>
                  <div className="p-6" style={{ height: '100%', overflowY: 'auto' }}>
                  {(() => {
                    const section = getSectionForView("functional-impact");
                    
                    if (!section) return <div className="text-gray-500">No functional impact section found</div>;
                    
                    // Always show the original content - no editing in this view
                    const contentToDisplay = section.content;
                    
                    // Use the centralized parser to extract barriers from any supported format
                    const parsedBarriers = parseFunctionalImpactBarriers(contentToDisplay);
                    
                    if (parsedBarriers.length === 0) {
                      // Show content as plain text if no barriers can be parsed
                      return (
                        <div className="prose max-w-none p-6">
                          <div className="whitespace-pre-wrap text-gray-700 leading-relaxed">
                            {contentToDisplay}
                          </div>
                        </div>
                      );
                    }
                    
                    // Transform parsed barriers for UI display with appropriate icons
                    const barriers = parsedBarriers.map(b => {
                      let icon = BookOpen;
                      const content = (b.description || b.title || '').toLowerCase();
                      
                      // Determine icon based on content
                      if (content.includes('read') || content.includes('note') || content.includes('understand')) {
                        icon = BookOpen;
                      } else if (content.includes('test') || content.includes('exam') || content.includes('time')) {
                        icon = Clock;
                      } else if (content.includes('focus') || content.includes('attention') || content.includes('remember')) {
                        icon = Brain;
                      } else if (content.includes('write') || content.includes('written') || content.includes('express')) {
                        icon = PenTool;
                      }
                      
                      return {
                        ...b,
                        title: stripMarkdownFormatting(b.description || b.title || `Barrier ${b.number}`), // Use description as title, strip markdown
                        icon
                      };
                    });

                    
                    // Always use 3 barriers per page for consistent pagination
                    const barriersPerSlide = 3;
                    const totalSlides = Math.ceil(barriers.length / barriersPerSlide);
                    const currentBarriers = barriers.slice(
                      currentSlide * barriersPerSlide,
                      (currentSlide + 1) * barriersPerSlide
                    );
                    const allCollapsed = expandedIndex === null;
                    
                    return (
                      <div className="relative">
                        {/* First slide layout with image and side-by-side cards */}
                        {currentSlide === 0 ? (
                          <div className="h-full">
                            {/* Layout with image and cards - Fill available space */}
                            <div className="flex gap-8 items-start h-full justify-center">
                              {/* Illustration on the left - aligned to top, hidden when any card is expanded */}
                              {allCollapsed && (
                                <div className="flex-shrink-0">
                                  <div className="bg-yellow-50 rounded-lg p-8" style={{ backgroundColor: '#FFF9E6' }}>
                                    <img 
                                      src={BarrierIllustration}
                                      alt="Student overcoming barriers"
                                      className="h-48 w-auto"
                                    />
                                  </div>
                                </div>
                              )}
                              
                              {/* Cards container - changes layout based on expansion */}
                              <div className={`${allCollapsed ? 'flex-1' : 'w-full'} h-full flex flex-col`}>
                                <div className={`${allCollapsed ? 'space-y-6' : 'space-y-4'}`}>
                                  {currentBarriers.map((barrier, slideIndex) => {
                                    const globalIndex = currentSlide * barriersPerSlide + slideIndex;
                                    const isExpanded = expandedIndex === globalIndex;
                                    const Icon = barrier.icon;
                                    
                                    return (
                                      <Collapsible 
                                        key={globalIndex} 
                                        open={isExpanded}
                                        onOpenChange={(open) => setExpandedIndex(open ? globalIndex : null)}
                                      >
                                        <div className="bg-white rounded-lg shadow-sm overflow-hidden">
                                          <CollapsibleTrigger className="w-full">
                                            <div className={`flex items-center justify-between ${allCollapsed ? 'p-5' : 'p-4'} hover:bg-gray-50 transition-colors cursor-pointer`}>
                                              <div className="flex items-center gap-4">
                                                <div className={`${allCollapsed ? 'w-12 h-12' : 'w-10 h-10'} flex items-center justify-center`}>
                                                  <Icon className={`${allCollapsed ? 'h-7 w-7' : 'h-6 w-6'}`} style={{ color: brandColors.navyBlue }} />
                                                </div>
                                                <div className="text-left">
                                                  <h4 className={`font-semibold text-gray-900 ${allCollapsed ? 'text-sm' : 'text-sm'}`}>
                                                    {barrier.title}
                                                  </h4>
                                                  {!isExpanded && (
                                                    <p className="text-xs text-gray-500 mt-1">Click to view evidence</p>
                                                  )}
                                                </div>
                                              </div>
                                              <ChevronDown 
                                                className={`${allCollapsed ? 'h-5 w-5' : 'h-5 w-5'} text-gray-400 transition-transform ${isExpanded ? 'rotate-180' : ''}`}
                                              />
                                            </div>
                                          </CollapsibleTrigger>
                                          
                                          <CollapsibleContent>
                                            <div className="px-4 pb-4 border-t">
                                              <table className="w-full mt-4">
                                                <tbody>
                                                  {barrier.evidence && (
                                                    <tr>
                                                      <td className="py-2 pr-4 text-xs font-medium align-top text-[#1867c4]">
                                                        Evidence
                                                      </td>
                                                      <td className="py-2 text-xs text-gray-900">
                                                        {barrier.evidence}
                                                      </td>
                                                    </tr>
                                                  )}
                                                </tbody>
                                              </table>
                                            </div>
                                          </CollapsibleContent>
                                        </div>
                                      </Collapsible>
                                    );
                                  })}
                                </div>
                              </div>
                            </div>
                          </div>
                        ) : (
                          /* Other slides - standard layout */
                          (<div className="h-full">
                            {/* Standard cards layout - Fill height */}
                            <div className="flex flex-col justify-center h-full">
                              <div className="space-y-6">
                                {currentBarriers.map((barrier, slideIndex) => {
                                  const globalIndex = currentSlide * barriersPerSlide + slideIndex;
                                  const isExpanded = expandedIndex === globalIndex;
                                  const Icon = barrier.icon;
                                  
                                  return (
                                    <Collapsible 
                                      key={globalIndex} 
                                      open={isExpanded}
                                      onOpenChange={(open) => setExpandedIndex(open ? globalIndex : null)}
                                    >
                                      <div className="bg-white rounded-lg shadow-sm overflow-hidden">
                                        <CollapsibleTrigger className="w-full">
                                          <div className="flex items-center justify-between p-5 hover:bg-gray-50 transition-colors cursor-pointer">
                                            <div className="flex items-center gap-4">
                                              <div className="w-12 h-12 flex items-center justify-center">
                                                <Icon className="h-7 w-7" style={{ color: brandColors.navyBlue }} />
                                              </div>
                                              <div className="text-left">
                                                <h4 className="font-semibold text-gray-900 text-sm">
                                                {barrier.title}
                                              </h4>
                                              {!isExpanded && (
                                                <p className="text-xs text-gray-500">Click to view evidence</p>
                                              )}
                                            </div>
                                          </div>
                                          <ChevronDown 
                                            className={`h-5 w-5 text-gray-400 transition-transform ${isExpanded ? 'rotate-180' : ''}`}
                                          />
                                        </div>
                                      </CollapsibleTrigger>
                                      
                                      <CollapsibleContent>
                                        <div className="px-4 pb-4 border-t">
                                          <table className="w-full mt-4">
                                            <tbody>
                                              {barrier.evidence && (
                                                <tr>
                                                  <td className="py-2 pr-4 text-sm font-medium text-gray-600 align-top">
                                                    Evidence
                                                  </td>
                                                  <td className="py-2 text-sm text-gray-900">
                                                    {barrier.evidence}
                                                  </td>
                                                </tr>
                                              )}
                                            </tbody>
                                          </table>
                                        </div>
                                      </CollapsibleContent>
                                    </div>
                                  </Collapsible>
                                );
                                })}
                              </div>
                            </div>
                          </div>)
                        )}
                      </div>
                    );
                  })()}
                  </div>
                </div>
                
                {/* Bottom Navigation Bar - Page Counter and Buttons */}
                {(() => {
                  const section = getSectionForView("functional-impact");
                  if (!section) return null;
                  const barriers: any[] = [];
                  const lines = section.content.split('\n');
                  let currentBarrier: any = null;
                  
                  lines.forEach(line => {
                    const barrierMatch = line.match(/^\*\*(\d+):\s*(.+)/);
                    if (barrierMatch) {
                      if (currentBarrier) barriers.push(currentBarrier);
                      let description = barrierMatch[2].trim();
                      let evidence = '';
                      
                      // Check if evidence is included in the same line
                      const evidenceMatch = description.match(/(.+?)\s*Evidence:\s*(.+)/i);
                      if (evidenceMatch) {
                        description = evidenceMatch[1].trim();
                        evidence = evidenceMatch[2]
                          .replace(/\s*\(flagged for view demo mode\).*$/i, '')
                          .replace(/\s*\*\(Flagged for review-demo mode\).*$/i, '')
                          .replace(/\s*\*\(Flagged for Review - Demo Mode\).*$/i, '')
                          .trim();
                      }
                      
                      // Clean up the description
                      description = description
                        .replace(/\s*\(flagged for view demo mode\).*$/i, '')
                        .replace(/\s*\*\(Flagged for review-demo mode\).*$/i, '')
                        .replace(/\s*\*\(Flagged for Review - Demo Mode\).*$/i, '')
                        .trim();
                      
                      currentBarrier = {
                        number: barrierMatch[1],
                        description,
                        evidence
                      };
                    } else if (currentBarrier && line.trim()) {
                      const evidenceMatch = line.match(/^\s*Evidence:\s*(.+)/i);
                      if (evidenceMatch) {
                        currentBarrier.evidence = evidenceMatch[1]
                          .replace(/\s*\(flagged for view demo mode\).*$/i, '')
                          .replace(/\s*\*\(Flagged for review-demo mode\).*$/i, '')
                          .replace(/\s*\*\(Flagged for Review - Demo Mode\).*$/i, '')
                          .trim();
                      } else if (currentBarrier.evidence && !line.startsWith('**') && !line.includes('Evidence:')) {
                        currentBarrier.evidence += ' ' + line.trim();
                      }
                    }
                  });
                  if (currentBarrier) barriers.push(currentBarrier);
                  
                  const totalSlides = Math.ceil(barriers.length / 3);

                  
                  return (
                    <div className="absolute bottom-6 left-6 right-6 flex justify-between items-center z-20">
                      {/* Page Counter - Left Side */}
                      {totalSlides > 1 && (
                        <div className="text-sm text-gray-600">
                          Page {currentSlide + 1} of {totalSlides}
                        </div>
                      )}
                      {totalSlides <= 1 && <div></div>}
                      
                      {/* Navigation Buttons - Right Side */}
                      <div className="flex gap-2">
                        {currentSlide > 0 && (
                          <button 
                            onClick={() => {
                              setCurrentSlide(currentSlide - 1);
                              setExpandedIndex(null);
                            }}
                            className="text-gray-600 px-4 py-2 rounded-lg text-sm font-medium inline-flex items-center gap-2 border border-gray-300 hover:bg-gray-50"
                          >
                            <ChevronRight className="h-4 w-4 rotate-180" />
                            Previous
                          </button>
                        )}
                        {currentSlide < totalSlides - 1 && (
                          <button 
                            onClick={() => {
                              setCurrentSlide(currentSlide + 1);
                              setExpandedIndex(null);
                            }}
                            className="text-white px-4 py-2 rounded-lg text-sm font-medium inline-flex items-center gap-2"
                            style={{ 
                              backgroundColor: brandColors.navyBlue,
                            }}
                          >
                            Next
                            <ChevronRight className="h-4 w-4" />
                          </button>
                        )}
                        {(!totalSlides || totalSlides === 1 || currentSlide === totalSlides - 1) && (
                          <button 
                            className="text-white px-6 py-2 rounded-lg text-sm font-medium inline-flex items-center gap-2"
                            style={{ 
                              backgroundColor: brandColors.navyBlue,
                              fontFamily: 'Avenir, "Avenir Next", -apple-system, BlinkMacSystemFont, sans-serif'
                            }}
                            onClick={() => setCurrentView("accommodations")}
                          >
                            Finished
                            <ChevronRight className="h-4 w-4" />
                          </button>
                        )}
                      </div>
                    </div>
                  );
                })()}
              </div>
            )}

            {/* Accommodations View */}
            {currentView === "accommodations" && (
              <div className="h-[600px] relative">
                {/* Header */}
                <div className="px-6 pt-6 pb-2">
                  <div className="flex items-center justify-between">
                    <div className="flex items-center gap-3">
                      <img 
                        src={AccommodationsHeaderIcon}
                        alt="Accommodations"
                        className="h-5 w-5"
                        style={{ 
                          filter: `brightness(0) saturate(100%) invert(17%) sepia(97%) saturate(1392%) hue-rotate(195deg) brightness(94%) contrast(88%)`
                        }}
                      />
                      <h3 className="text-xl font-bold text-gray-900" 
                          style={{ fontFamily: 'Avenir, "Avenir Next", -apple-system, BlinkMacSystemFont, sans-serif' }}>
                        3. Accommodation & Support Plan
                      </h3>
                    </div>
                    <button
                      onClick={(e) => {
                        e.preventDefault();
                        e.stopPropagation();
                        console.log('🖊️ Edit button clicked for accommodations - navigating to Review & Edit');
                        handleEditClick('accommodations');
                      }}
                      className="p-2 text-gray-400 hover:text-gray-600 hover:bg-gray-100 rounded-lg transition-colors z-30 relative cursor-pointer"
                      title="Edit this section"
                      style={{ pointerEvents: 'auto' }}
                    >
                      <Edit2 className="h-4 w-4" />
                    </button>
                  </div>
                </div>
                
                {/* Full-Width Orange Background Block - With minimal margins */}
                <div className="absolute" 
                     style={{ 
                       backgroundColor: 'rgba(248, 158, 84, 0.15)',
                       top: '0px', // Start from top to include header
                       bottom: '0px',
                       left: '2px', // Minimal left margin
                       right: '2px' // Minimal right margin
                     }}>
                </div>
                
                {/* White Content Card - Fixed height with bottom margin for buttons */}
                <div className={`mx-6 mt-2 mb-6 bg-white rounded-lg shadow-sm relative z-10 ${expandedAccommodationIndex !== null ? 'overflow-visible' : ''}`} 
                     style={{ 
                       height: expandedAccommodationIndex !== null ? 'auto' : 'calc(100% - 160px)'
                     }}>
                  <div className={`p-6 flex flex-col ${expandedAccommodationIndex !== null ? 'h-auto' : 'h-full'}`}>
                    {(() => {
                      const section = getSectionForView("accommodations");
                      if (!section) return <div className="text-gray-500">No accommodations section found</div>;
                      
                      // Debug: Log the section content
                      console.log('Accommodations section content:', section.content);
                      
                      const subsections = getAccommodationSubsections();
                      console.log('Parsed subsections:', subsections);
                      
                      // If no subsection is selected, default to 3.1
                      const currentAccommodationId = expandedAccommodation || "3.1";
                      
                      // Show the selected subsection with dropdowns
                      const selectedSubsection = subsections.find(s => s.id === currentAccommodationId);
                      if (!selectedSubsection) return <div className="text-gray-500">No accommodation details found</div>;
                      
                      // Parse individual accommodations from the subsection content using centralized parser
                      const accommodations = parseAccommodations(selectedSubsection.content);
                      
                      // Carousel settings for accommodations
                      const accommodationsPerSlide = 3;
                      const totalAccommodationSlides = Math.ceil(accommodations.length / accommodationsPerSlide);
                      const currentAccommodations = accommodations.slice(
                        currentAccommodationSlide * accommodationsPerSlide,
                        (currentAccommodationSlide + 1) * accommodationsPerSlide
                      );
                      
                      return (
                        <div className={`h-full flex flex-col ${expandedAccommodationIndex !== null ? 'overflow-visible' : ''}`}>
                          {/* Title section */}
                          <div className="mb-4 flex-shrink-0">
                            <h3 className="text-xl font-bold" 
                                style={{ 
                                  color: brandColors.navyBlue,
                                  fontFamily: 'Avenir, "Avenir Next", -apple-system, BlinkMacSystemFont, sans-serif'
                                }}>
                              {selectedSubsection.title}
                            </h3>
                            <p className="text-gray-600 text-sm mt-1">
                              Direct academic support modifications
                            </p>
                          </div>
                          

                          
                          {/* Accommodation Dropdowns */}
                          <div className={`space-y-3 flex-1 ${expandedAccommodationIndex !== null ? 'overflow-visible' : 'overflow-y-auto'}`}>
                            {currentAccommodations.map((accommodation, slideIndex) => {
                              const globalIndex = currentAccommodationSlide * accommodationsPerSlide + slideIndex;
                              const isExpanded = expandedAccommodationIndex === globalIndex;
                              const Icon = slideIndex === 0 ? Clock : slideIndex === 1 ? Volume2 : Headphones;
                              
                              return (
                                <div key={globalIndex} className={`border rounded-lg ${isExpanded ? 'relative z-10 overflow-visible' : 'overflow-hidden'}`}
                                     style={{ borderColor: '#E0E0E0' }}>
                                  <button
                                    onClick={() => {
                                      setExpandedAccommodationIndex(isExpanded ? null : globalIndex);
                                    }}
                                    className="w-full text-left p-4 hover:bg-gray-50 transition-colors"
                                  >
                                    <div className="flex items-center justify-between">
                                      <div className="flex items-center gap-3">
                                        <div className="w-8 h-8 rounded-full flex items-center justify-center"
                                             style={{ backgroundColor: `${brandColors.skyBlue}30` }}>
                                          <Icon className="h-5 w-5" style={{ color: brandColors.navyBlue }} />
                                        </div>
                                        <div>
                                          <h4 className="font-semibold text-gray-900">
                                            {accommodation.title}
                                          </h4>
                                          {!isExpanded && (
                                            <p className="text-sm text-gray-500">Click to view accommodation details</p>
                                          )}
                                        </div>
                                      </div>
                                      <ChevronDown 
                                        className={`h-5 w-5 text-gray-400 transition-transform ${isExpanded ? 'rotate-180' : ''}`}
                                      />
                                    </div>
                                  </button>
                                  
                                  {isExpanded && (
                                    <div className="border-t px-4 pb-4 bg-white shadow-lg rounded-b-lg" style={{ borderColor: '#E0E0E0' }}>
                                      <div className="grid grid-cols-2 gap-6 mt-4">
                                        <div>
                                          <h5 className="font-semibold text-sm mb-2" style={{ color: brandColors.navyBlue }}>
                                            Barrier Addressed
                                          </h5>
                                          <p className="text-sm text-gray-700">
                                            {accommodation.barrier || 'Processing difficulties'}
                                          </p>
                                        </div>
                                        <div>
                                          <h5 className="font-semibold text-sm mb-2" style={{ color: brandColors.navyBlue }}>
                                            Implementation Notes
                                          </h5>
                                          <p className="text-sm text-gray-700">
                                            {accommodation.implementation || 'Apply to all assessments'}
                                          </p>
                                        </div>
                                      </div>
                                    </div>
                                  )}
                                </div>
                              );
                            })}
                          </div>
                          
                        </div>
                      );
                    })()}
                  </div>
                </div>
                
                {/* Bottom Navigation Bar - Page Counter and Buttons */}
                {(() => {
                  const section = getSectionForView("accommodations");
                  if (!section) return null;
                  
                  const subsections = getAccommodationSubsections();
                  const currentAccommodationId = expandedAccommodation || "3.1";
                  const selectedSubsection = subsections.find(s => s.id === currentAccommodationId);
                  if (!selectedSubsection) return null;
                  
                  // Parse accommodations using centralized parser
                  const accommodations = parseAccommodations(selectedSubsection.content);
                  const accommodationsPerSlide = 3;
                  const totalAccommodationSlides = Math.ceil(accommodations.length / accommodationsPerSlide);
                  
                  return (
                    <div className="absolute bottom-6 left-6 right-6 flex justify-between items-center z-20">
                      {/* Page Counter - Left Side */}
                      {totalAccommodationSlides > 1 && (
                        <div className="text-sm text-gray-600">
                          Page {currentAccommodationSlide + 1} of {totalAccommodationSlides}
                        </div>
                      )}
                      {totalAccommodationSlides <= 1 && <div></div>}
                      
                      {/* Navigation Buttons - Right Side */}
                      <div className="flex gap-2">
                        {currentAccommodationSlide > 0 && (
                          <button
                            onClick={() => {
                              setCurrentAccommodationSlide(currentAccommodationSlide - 1);
                              setExpandedAccommodationIndex(null);
                            }}
                            className="text-gray-600 px-4 py-2 rounded-lg text-sm font-medium inline-flex items-center gap-2 border border-gray-300 hover:bg-gray-50"
                          >
                            <ChevronRight className="h-4 w-4 rotate-180" />
                            Previous
                          </button>
                        )}
                        {currentAccommodationSlide < totalAccommodationSlides - 1 && (
                          <button
                            onClick={() => {
                              setCurrentAccommodationSlide(currentAccommodationSlide + 1);
                              setExpandedAccommodationIndex(null);
                            }}
                            className="text-white px-4 py-2 rounded-lg text-sm font-medium inline-flex items-center gap-2"
                            style={{ 
                              backgroundColor: brandColors.navyBlue,
                            }}
                          >
                            Next
                            <ChevronRight className="h-4 w-4" />
                          </button>
                        )}
                        {(!totalAccommodationSlides || totalAccommodationSlides === 1 || currentAccommodationSlide === totalAccommodationSlides - 1) && (
                          <button 
                            className="text-white px-6 py-2 rounded-lg text-sm font-medium inline-flex items-center gap-2"
                            style={{ 
                              backgroundColor: brandColors.navyBlue,
                              fontFamily: 'Avenir, "Avenir Next", -apple-system, BlinkMacSystemFont, sans-serif'
                            }}
                            onClick={() => setCurrentView("report-complete")}
                          >
                            Finished
                            <ChevronRight className="h-4 w-4" />
                          </button>
                        )}
                      </div>
                    </div>
                  );
                })()}
              </div>
            )}

            {/* Report Complete View */}
            {currentView === "report-complete" && (
              <div className="relative h-[600px] flex items-center justify-center">
                {/* Background Image - Uses parent container background */}
                <div className="absolute inset-0 flex items-center justify-center">
                  <img 
                    src={CompletionBackground}
                    alt="Completion celebration"
                    className="object-cover"
                    style={{
                      filter: 'saturate(0.25) brightness(1.2)',
                      opacity: 0.7,
                      width: '100%',
                      height: '100%'
                    }}
                  />
                </div>
                
                {/* Main Content */}
                <div className="relative z-10 text-center px-8" style={{ marginTop: '-200px' }}>
                  <h1 className="text-4xl font-bold mb-8" 
                      style={{ 
                        color: '#1a1a1a',
                        fontFamily: 'Avenir, "Avenir Next", -apple-system, BlinkMacSystemFont, sans-serif'
                      }}>
                    Report Review Complete!
                  </h1>
                </div>
                

              </div>
            )}
          </div>
        </div>
        </div>
        </div>
        
        {/* Hidden Print Component - positioned off-screen but still measurable */}
        <div style={{ position: 'absolute', left: '-9999px', top: '-9999px' }}>
          <PostSecondaryPrintReport 
            ref={printRef}
            currentCase={currentCase}
            markdownReport={markdownReport}
          />
        </div>
      </div>
    );
  };

  if (!hasAnalysisResult) {
    return (
      <div className="p-8 text-center">
        <p className="text-gray-600">No analysis result available for this case.</p>
      </div>
    );
  }

  // Check if this is a demo link (should hide the view switcher)
  const isDemoLink = autoload && initialViewMode === 'figma';

  return (
    <div className={isDemoLink ? "w-full" : "w-full"}>
      {/* Enhanced view is now the only option - removed view switcher */}

      {/* Report Content - Always show enhanced view */}
      <div className={isDemoLink ? "" : "report-viewer w-full"}>
        <FigmaStyledReport />
      </div>


      {/* Hide additional controls for demo links */}
      {!isDemoLink && children}
    </div>
  );
};

export default FigmaEnhancedReportViewer;<|MERGE_RESOLUTION|>--- conflicted
+++ resolved
@@ -9,14 +9,10 @@
 import ReactMarkdown from 'react-markdown';
 import remarkGfm from 'remark-gfm';
 import { Link, useNavigate } from 'react-router-dom';
-<<<<<<< HEAD
-import { PostSecondaryOnePagePDF } from './PostSecondaryOnePagePDF';
-=======
 import { useReactToPrint } from 'react-to-print';
 import { useAuth } from '@/contexts/AuthContext';
 import { useModule } from '@/contexts/ModuleContext';
 import { useEnvironment } from '@/contexts/EnvironmentContext';
->>>>>>> 09e6f0f3
 
 import { unsplashImages, navigationIcons } from '@/utils/unsplashImages';
 import { 
@@ -258,29 +254,24 @@
         <div className="relative z-10">
         {/* Header - Content Area Extended to Right Edge */}
         <div className="fixed top-0 left-80 right-0 z-50">
-          <header className="text-white py-3 shadow-2xl"
+          <header className="text-white py-3 shadow-2xl" 
                   style={{ background: `linear-gradient(to right, ${brandColors.primary}, ${brandColors.lightBlue})` }}>
-            <div className="flex items-center justify-between px-6">
-              <div className="flex items-center">
-                <Link to="/">
-                  <button
-                    className="hover:opacity-80 transition-opacity duration-200 focus:outline-none focus:ring-2 focus:ring-white focus:ring-offset-2 focus:ring-offset-blue-600 rounded"
-                    title="Go Home"
-                >
-                  <img
-                    src={ThriveLogo}
-                    alt="THRIVE Logo - Go Home"
-                    className="h-10 w-10 object-contain"
-                  />
-                </button>
-                </Link>
-                <div className="ml-3">
-                  <h1 className="text-2xl font-bold"
-                      style={{ fontFamily: 'Avenir, "Avenir Next", -apple-system, BlinkMacSystemFont, sans-serif' }}>Accommodation Report</h1>
-                </div>
-              </div>
-              <div className="no-print">
-                <PostSecondaryOnePagePDF currentCase={currentCase} markdownReport={markdownReport} />
+            <div className="flex items-center px-6">
+              <Link to="/">
+                <button 
+                  className="hover:opacity-80 transition-opacity duration-200 focus:outline-none focus:ring-2 focus:ring-white focus:ring-offset-2 focus:ring-offset-blue-600 rounded"
+                  title="Go Home"
+              >
+                <img 
+                  src={ThriveLogo}
+                  alt="THRIVE Logo - Go Home"
+                  className="h-10 w-10 object-contain"
+                />
+              </button>
+              </Link>
+              <div className="ml-3">
+                <h1 className="text-2xl font-bold" 
+                    style={{ fontFamily: 'Avenir, "Avenir Next", -apple-system, BlinkMacSystemFont, sans-serif' }}>Accommodation Report</h1>
               </div>
               <div className="ml-auto">
                 <button
